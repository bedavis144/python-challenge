--- conflicted
+++ resolved
@@ -125,7 +125,6 @@
             # For empty lists, skip this mapping rule
             if check_match_values:
                 yield rule.get('target'), \
-<<<<<<< HEAD
                       len([t for t in (set(tuple(i) for i in check_match_values))]) == \
                       len(check_match_values)/2
 
@@ -144,10 +143,7 @@
 
                 # Increase the count for the given target list
                 iterator_dict[target_list] = count_for_target + 1
-=======
-                      len([t for t in set(tuple(i) for i in check_match_values)]) == \
-                      len(check_match_values)/2
->>>>>>> f153dc10
+
 
     # Static methods
     @staticmethod
